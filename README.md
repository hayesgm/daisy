# Daisy

![Daisy Chain](https://upload.wikimedia.org/wikipedia/commons/thumb/2/29/Daisy_chain.JPG/1200px-Daisy_chain.JPG)

Daisy is a simple, but fully featured blockchain with a pluggable VM. The goal of Daisy is to make it trivially simple to build a side-chain which can accept thousands of transactions per second. Daisy is backed by `ipfs` which makes it trivially easy for anyone to read, verify or explore the chain. We have designed Daisy to easily bridge to and from other block chains (e.g. Ethereum), so clients can easily move assets on to and off of a Daisy chain.

## Installation

If [available in Hex](https://hex.pm/docs/publish), the package can be installed
by adding `daisy` to your list of dependencies in `mix.exs`:

```elixir
def deps do
  [
    {:daisy, "~> 0.1.0"}
  ]
end
```

<<<<<<< HEAD
## API

Daisy comes with a JSON-API to communicate with a node.

### Reading

```bash
# Read from current block
curl http://localhost:2235/read/:my_func>/:my_arg_1/:my_arg_2/...
{"result" => "good"}

# Read from specified block
curl http://localhost:2235/read/block/:block_hash/:my_func/:my_arg_1/:my_arg_2/...
{"result" => "good"}
```
=======
## Terminology

<dl>
  <dt>Block</dt>
  <dd>A block is a collection of transactions which are run from the final state of a parent block. Each transaction generates a receipt describing how it ran.</dd>

  <dt>Transaction, Invokation and Signature</dt>
  <dd>A function invokation signed by a user. Transactions effect the total state of the chain. The `Invokation` specifies what function and arguments to call in the VM Runner, and the signature provides an ECDSA signature to prove who is the owner of the message.</dd>

  <dt>Receipt</dt>
  <dd>After a transaction is run, a receipt is generated. The receipt described what happened during the execution of the transaction. A receipt includes logs, the final state after running, etc.</dd>

  <dt>Daisy VM</dt>
  <dd>A VM describes how your world works in Daisy. For a VM, you specify a `Runner` which is responsible for function invokations from `Transaction`s, and you specify a `Reader` which describes how to read from your world state.</dd>

  <dt>Proof</dt>
  <dd>To interact with other chains (e.g. Ethereum), it's often necessary to state
  that a value exists in a Daisy side-chain without having to include the entire Daisy chain in the Ethereum blockchain. `Proof` are nodes in the IPFS tree that prove a given leaf has a given value rolled up a block hash.</dd>

  <dt>Serializer</dt>
  <dd>Some data, such as transactions and receipts, are serialized before being pushed onto the blockchain. This is because, among other reasons, they need a digital signature and thus a canonical representation. We currently support JSON serialization.</dd>
</dl>

## Documentation
>>>>>>> 26daaf6a

Documentation can be generated with [ExDoc](https://github.com/elixir-lang/ex_doc)
and published on [HexDocs](https://hexdocs.pm). Once published, the docs can
be found at [https://hexdocs.pm/daisy](https://hexdocs.pm/daisy).

## Contributing

Feel free to open a pull request or raise an issue. Daisy is in early development.<|MERGE_RESOLUTION|>--- conflicted
+++ resolved
@@ -17,23 +17,6 @@
 end
 ```
 
-<<<<<<< HEAD
-## API
-
-Daisy comes with a JSON-API to communicate with a node.
-
-### Reading
-
-```bash
-# Read from current block
-curl http://localhost:2235/read/:my_func>/:my_arg_1/:my_arg_2/...
-{"result" => "good"}
-
-# Read from specified block
-curl http://localhost:2235/read/block/:block_hash/:my_func/:my_arg_1/:my_arg_2/...
-{"result" => "good"}
-```
-=======
 ## Terminology
 
 <dl>
@@ -57,8 +40,23 @@
   <dd>Some data, such as transactions and receipts, are serialized before being pushed onto the blockchain. This is because, among other reasons, they need a digital signature and thus a canonical representation. We currently support JSON serialization.</dd>
 </dl>
 
+## API
+
+Daisy comes with a JSON-API to communicate with a node.
+
+### Reading from Daisy Blocks
+
+```bash
+# Read from current block
+curl http://localhost:2235/read/:my_func>/:my_arg_1/:my_arg_2/...
+{"result" => "good"}
+
+# Read from specified block
+curl http://localhost:2235/read/block/:block_hash/:my_func/:my_arg_1/:my_arg_2/...
+{"result" => "good"}
+```
+
 ## Documentation
->>>>>>> 26daaf6a
 
 Documentation can be generated with [ExDoc](https://github.com/elixir-lang/ex_doc)
 and published on [HexDocs](https://hexdocs.pm). Once published, the docs can
